--- conflicted
+++ resolved
@@ -168,17 +168,6 @@
     DeleteArray(&xa, xlen);
     DeleteArray(&ya, ylen);
     DeleteArray(&xt, xlen);
-<<<<<<< HEAD
-    //cout<<"total_score1="<<total_score1<<endl;
-    //cout<<"total_score2="<<total_score2<<endl;
-    //cout<<"assign1_list={";
-    //for (i=0;i<chain1_num;i++) cout<<assign1_list[i]<<", ";
-    //cout<<"}"<<endl;
-    //cout<<"assign2_list={";
-    //for (j=0;j<chain2_num;j++) cout<<assign2_list[j]<<", ";
-    //cout<<"}"<<endl;
-=======
->>>>>>> 6f677d6d
     return total_score1<total_score2;
 }
 
